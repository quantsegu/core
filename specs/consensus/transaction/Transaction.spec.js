--- conflicted
+++ resolved
@@ -10,19 +10,11 @@
     	const tx1 = new RawTransaction(senderPubKey,recipientAddr,value,fee,nonce);
     	const tx2 = RawTransaction.unserialize(tx1.serialize());
 
-<<<<<<< HEAD
-    	since('invariance of senderPubKey').expect(tx1.senderPubKey.equals(tx2.senderPubKey)).toEqual(true);
-    	expect(tx1.recipientAddr.equals(tx2.recipientAddr)).toEqual(true);
-    	expect(tx1.value).toEqual(value);
-    	expect(tx1.fee).toEqual(fee);
-    	expect(tx1.nonce).toEqual(nonce);
-=======
     	expect(tx2.senderPubKey.equals(senderPubKey)).toEqual(true);
     	expect(tx2.recipientAddr.equals(recipientAddr)).toEqual(true);
     	expect(tx2.value).toEqual(value);
     	expect(tx2.fee).toEqual(fee);
     	expect(tx2.nonce).toEqual(nonce);
->>>>>>> 20cd0d7b
     });
 });
 
@@ -34,13 +26,8 @@
 
 	it(' is set in the constructor',() => {
 		const senderPubKey = new PublicKey();
-<<<<<<< HEAD
-		const tx = new RawTransaction(senderPubKey, recipientAddr, value, fee, nonce); 
-		since('senderPubKey should be set').expect(tx.senderPubKey.equals(senderPubKey)).toEqual(true);
-=======
 		const tx = new RawTransaction(senderPubKey, recipientAddr, value, fee, nonce);
 		expect(tx.senderPubKey.equals(senderPubKey)).toEqual(true);
->>>>>>> 20cd0d7b
 	});
 });
 
